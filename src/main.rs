#![feature(step_trait)]
#![feature(return_position_impl_trait_in_trait)]
#![feature(test)]

use std::{io::stdin, process::Command};

use chess::board::Board;
use vampirc_uci::{parse_one, UciMessage};

use crate::chess::{
    ab::{alphabeta, SearchSettings},
    bitboard::BitBoard,
    engine::Engine,
    piecemoves, File, Piece, Rank, Side, Square,
};

pub mod chess;
mod testing;
fn main() {
    //let b = Board::from_fen("rnbqkbnr/pppppppp/8/8/8/8/PPPPPPPP/RNBQKBNR").unwrap();
    let b =
        Board::from_fen("r3k2r/p1p1qpb1/bn1ppnp1/1B1PN3/1p2P3/2N2Q1p/PPPB1PPP/R4K1R b kq - 1 1")
            .unwrap();

    //println!("{}", b);
    let mut x = 0;
    let settings = SearchSettings {
        divide: true,
        ab_prune: false,
        depth: 1,
    };
    for m in b.legal_moves() {
        let test = b.clone().apply_move(&m).unwrap();
<<<<<<< HEAD
        let (count, val) = test.alphabeta(&settings, true);
        println!("{} {} {}", m, count, val);
=======
        let (count, val) = alphabeta(&test, 2, f32::NEG_INFINITY, f32::INFINITY, true, true);
        //println!("{} {} {}", m, count, val);
>>>>>>> ec05a396
        //println!("{}", test);
        x += count;
    }
    //println!("total count: {}", x);

    let o = BitBoard::from_square(Square::from_rank_and_file(Rank::new(4), File::E));
    let _m = piecemoves::get_piece_moves(
        Piece::Pawn,
        Side::White,
        Square::from_rank_and_file(Rank::new(2), File::E),
        BitBoard::default(),
        o,
        BitBoard::default(),
    );
    return;
    //println!("{}", m);

    //f2f3, f2f4, g2g4
    // f2f3: e7e6, e7e5
    //  e7e6: g2g4,
    //let cmd = Command::new("")

    //   return;
    #[allow(unreachable_code)]
    let mut engine = Engine::default();
    for line in stdin().lines() {
        let msg: UciMessage = parse_one(&line.unwrap());
        eprintln!("rec: {} :: {:?}", msg, msg);
        engine.handle_uci_message(msg);
        eprintln!("{}", engine.board());
    }
}

// e5f7
// c7c6<|MERGE_RESOLUTION|>--- conflicted
+++ resolved
@@ -31,14 +31,8 @@
     };
     for m in b.legal_moves() {
         let test = b.clone().apply_move(&m).unwrap();
-<<<<<<< HEAD
         let (count, val) = test.alphabeta(&settings, true);
-        println!("{} {} {}", m, count, val);
-=======
-        let (count, val) = alphabeta(&test, 2, f32::NEG_INFINITY, f32::INFINITY, true, true);
         //println!("{} {} {}", m, count, val);
->>>>>>> ec05a396
-        //println!("{}", test);
         x += count;
     }
     //println!("total count: {}", x);
